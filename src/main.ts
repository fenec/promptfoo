--- conflicted
+++ resolved
@@ -31,11 +31,7 @@
 
   const { defaultConfig, defaultConfigPath } = await loadDefaultConfig();
 
-<<<<<<< HEAD
-  const program = new Command();
-=======
   const program = new Command('promptfoo');
->>>>>>> 6a467be3
   program.version(version);
 
   // Main commands
