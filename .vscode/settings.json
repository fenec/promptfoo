--- conflicted
+++ resolved
@@ -16,12 +16,9 @@
     "exfiltration",
     "globbed",
     "Groq",
-<<<<<<< HEAD
     "LLAMAGUARD",
-=======
     "jailbreaking",
     "leaderboard",
->>>>>>> db10ea41
     "logprobs",
     "Mateo",
     "mitigations",
